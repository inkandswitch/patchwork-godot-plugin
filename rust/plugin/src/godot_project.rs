use ::safer_ffi::prelude::*;
use automerge::op_tree::B;
use automerge::{Automerge, ObjId, Patch, PatchAction, Prop};
use autosurgeon::{Hydrate, Reconcile};
use futures::io::empty;
use godot::classes::file_access::ModeFlags;
use godot::classes::resource_loader::CacheMode;
use godot::global::str_to_var;
use godot::meta::AsArg;
use safer_ffi::layout::OpaqueKind::T;
use std::any::Any;
use std::collections::HashSet;
use std::io::BufWriter;
use std::path::PathBuf;
use std::{collections::HashMap, str::FromStr};

use automerge::{
    patches::TextRepresentation, transaction::Transactable, ChangeHash, ObjType, ReadDoc,
    TextEncoding, ROOT,
};
use automerge_repo::{DocHandle, DocumentId};
use futures::channel::mpsc::{UnboundedReceiver, UnboundedSender};
use godot::classes::ClassDb;
use godot::classes::EditorFileSystem;
use godot::classes::EditorInterface;
use godot::classes::Image;
use godot::classes::ProjectSettings;
use godot::classes::ResourceLoader;
use godot::classes::{ConfigFile, DirAccess, FileAccess, ResourceImporter};
use godot::prelude::*;

use crate::godot_parser::{self, GodotScene, TypeOrInstance};
use crate::godot_project_driver::{BranchState, DocHandleType};
use crate::patches::get_changed_files;
use crate::utils::{array_to_heads, heads_to_array, parse_automerge_url};
use crate::{
    doc_utils::SimpleDocReader,
    godot_project_driver::{GodotProjectDriver, InputEvent, OutputEvent},
};
use similar::{ChangeTag, DiffOp, TextDiff};

#[derive(Debug, Clone, Reconcile, Hydrate, PartialEq)]
struct BinaryFile {
    content: Vec<u8>,
}

#[derive(Debug, Clone, Reconcile, Hydrate, PartialEq)]
pub struct FileEntry {
    pub content: Option<String>,
    pub url: Option<String>,
}

#[derive(Debug, Clone, Reconcile, Hydrate, PartialEq)]
pub struct GodotProjectDoc {
    pub files: HashMap<String, FileEntry>,
    pub state: HashMap<String, HashMap<String, String>>,
}

// type AutoMergeSignalCallback = extern "C" fn(*mut c_void, *const std::os::raw::c_char, *const *const std::os::raw::c_char, usize) -> ();

#[derive(Debug, Clone, Reconcile, Hydrate, PartialEq)]
pub struct BranchesMetadataDoc {
    pub main_doc_id: String,
    pub branches: HashMap<String, Branch>,
}

#[derive(Debug, Clone, Reconcile, Hydrate, PartialEq)]
pub struct ForkInfo {
    pub forked_from: String,
    pub forked_at: Vec<String>,
}

#[derive(Debug, Clone, Reconcile, Hydrate, PartialEq)]
pub struct MergeInfo {
    pub merge_into: String,
    pub merge_at: Vec<String>,
}

#[derive(Debug, Clone, Reconcile, Hydrate, PartialEq)]
pub struct Branch {
    pub name: String,
    pub id: String,
    pub fork_info: Option<ForkInfo>,
    pub merge_info: Option<MergeInfo>,
}

#[derive(Debug, Clone, PartialEq)]
pub enum FileContent {
    String(String),
    Binary(Vec<u8>),
    Scene(GodotScene),
}

#[derive(Debug, Clone)]
enum CheckedOutBranchState {
    NothingCheckedOut,
    CheckingOut(DocumentId),
    CheckedOut(DocumentId),
}

enum VariantValue {
    Variant(Variant),
    ResourcePath(String),
    SubResourceID(String),
    ExtResourceID(String),
}

#[derive(Debug, Clone)]
struct GodotProjectState {
    checked_out_doc_id: DocumentId,
    branches_metadata_doc_id: DocumentId,
}

#[derive(GodotClass)]
#[class(no_init, base=Node)]
pub struct GodotProject {
    base: Base<Node>,
    doc_handles: HashMap<DocumentId, DocHandle>,
    branch_states: HashMap<DocumentId, BranchState>,
    checked_out_branch_state: CheckedOutBranchState,
    project_doc_id: Option<DocumentId>,
    driver: GodotProjectDriver,
    driver_input_tx: UnboundedSender<InputEvent>,
    driver_output_rx: UnboundedReceiver<OutputEvent>,
}

#[godot_api]
impl GodotProject {
    #[signal]
    fn started();

    #[signal]
    fn checked_out_branch(branch: Dictionary);

    #[signal]
    fn files_changed();

    #[signal]
    fn saved_changes();

    #[signal]
    fn branches_changed(branches: Array<Dictionary>);

    #[signal]
    fn shutdown_completed();

    #[func]
    fn create(
        storage_folder_path: String,
        branches_metadata_doc_id: String, // empty string to create a new project
        checked_out_branch_doc_id: String, // empty string to check out the main branch of the newly created project
        maybe_user_name: String,
    ) -> Gd<Self> {
        println!("rust: CREATE !!!! {:?}", storage_folder_path);

        let (driver_input_tx, driver_input_rx) = futures::channel::mpsc::unbounded();
        let (driver_output_tx, driver_output_rx) = futures::channel::mpsc::unbounded();

        let branches_metadata_doc_id = match DocumentId::from_str(&branches_metadata_doc_id) {
            Ok(doc_id) => Some(doc_id),
            Err(e) => None,
        };

        let driver = GodotProjectDriver::create(storage_folder_path);

        driver.spawn(
            driver_input_rx,
            driver_output_tx,
            branches_metadata_doc_id,
            if maybe_user_name == "" {
                None
            } else {
                Some(maybe_user_name)
            },
        );

        let checked_out_branch_state = match DocumentId::from_str(&checked_out_branch_doc_id) {
            Ok(doc_id) => CheckedOutBranchState::CheckingOut(doc_id),
            Err(_) => CheckedOutBranchState::NothingCheckedOut,
        };

        println!(
            "initial checked out branch state: {:?}",
            checked_out_branch_state
        );

        Gd::from_init_fn(|base| Self {
            base,
            doc_handles: HashMap::new(),
            branch_states: HashMap::new(),
            checked_out_branch_state,
            project_doc_id: None,
            driver,
            driver_input_tx,
            driver_output_rx,
        })
    }

    // PUBLIC API

    #[func]
    fn set_user_name(&self, name: String) {
        self.driver_input_tx
            .unbounded_send(InputEvent::SetUserName { name })
            .unwrap();
    }

    #[func]
    fn shutdown(&self) {
        self.driver_input_tx
            .unbounded_send(InputEvent::StartShutdown)
            .unwrap();
    }

    #[func]
    fn get_project_doc_id(&self) -> Variant {
        match &self.project_doc_id {
            Some(doc_id) => GString::from(doc_id.to_string()).to_variant(),
            None => Variant::nil(),
        }
    }

    #[func]
    fn get_heads(&self) -> PackedStringArray /* String[] */ {
        match &self.get_checked_out_branch_state() {
            Some(branch_state) => branch_state
                .doc_handle
                .with_doc(|d| d.get_heads())
                .iter()
                .map(|h| GString::from(h.to_string()))
                .collect::<PackedStringArray>(),
            _ => PackedStringArray::new(),
        }
    }

    #[func]
    fn get_files(&self) -> Dictionary {
        let files = self._get_files_at(&None);

        let mut result = Dictionary::new();

        for (path, content) in files {
            match content {
                FileContent::String(text) => {
                    let _ = result.insert(path, text.to_variant());
                }
                FileContent::Binary(binary) => {
                    let _ = result.insert(path, PackedByteArray::from(binary).to_variant());
                }
                FileContent::Scene(godot_scene) => {
                    let _ = result.insert(path, godot_scene.serialize().to_variant());
                }
            }
        }

        result
    }

    fn _get_files_at(&self, heads: &Option<Vec<ChangeHash>>) -> HashMap<String, FileContent> {
        let mut files = HashMap::new();

        let branch_state = match self.get_checked_out_branch_state() {
            Some(branch_state) => branch_state,
            None => return files,
        };

        let heads = match heads {
            Some(heads) => heads.clone(),
            None => branch_state.synced_heads.clone(),
        };

        let doc = branch_state.doc_handle.with_doc(|d| d.clone());

        let files_obj_id = doc.get_at(ROOT, "files", &heads).unwrap().unwrap().1;

        for path in doc.keys_at(&files_obj_id, &heads) {
            let file_entry = match doc.get_at(&files_obj_id, &path, &heads) {
                Ok(Some((automerge::Value::Object(ObjType::Map), file_entry))) => file_entry,
                _ => panic!("failed to get file entry for {:?}", path),
            };

            let structured_content = doc
                .get_at(&file_entry, "structured_content", &heads)
                .unwrap()
                .map(|(value, _)| value);

            if structured_content.is_some() {
                let scene: GodotScene = GodotScene::hydrate_at(&doc, &path, &heads).ok().unwrap();
                files.insert(path, FileContent::Scene(scene));
                continue;
            }

            // try to read file as text
            let content = doc.get_at(&file_entry, "content", &heads);

            match content {
                Ok(Some((automerge::Value::Object(ObjType::Text), content))) => {
                    match doc.text_at(content, &heads) {
                        Ok(text) => {
                            files.insert(path, FileContent::String(text.to_string()));
                            continue;
                        }
                        Err(e) => println!("failed to read text file {:?}: {:?}", path, e),
                    }
                }
                _ => match doc.get_string_at(&file_entry, "content", &heads) {
                    Some(s) => {
                        files.insert(path, FileContent::String(s.to_string()));
                        continue;
                    }
                    _ => {}
                },
            }

            // ... otherwise try to read as linked binary doc
            let linked_file_content = doc
                .get_string_at(&file_entry, "url", &heads)
                .and_then(|url| parse_automerge_url(&url))
                .and_then(|doc_id| self.doc_handles.get(&doc_id))
                .map(|doc_handle| {
                    doc_handle.with_doc(|d| match d.get(ROOT, "content") {
                        Ok(Some((value, _))) if value.is_bytes() => {
                            FileContent::Binary(value.into_bytes().unwrap())
                        }
                        Ok(Some((value, _))) if value.is_str() => {
                            FileContent::String(value.into_string().unwrap())
                        }
                        _ => {
                            panic!(
                                "failed to read binary doc {:?} {:?} {:?}",
                                path,
                                doc_handle.document_id(),
                                doc_handle.with_doc(|d| d.get_heads())
                            );
                        }
                    })
                });
            if let Some(file_content) = linked_file_content {
                files.insert(path, file_content);
            }
        }

        return files;

        // try to read file as scene
    }

    #[func]
    fn get_changed_files(&self, heads: PackedStringArray) -> PackedStringArray {
        self.get_changed_files_between(heads, PackedStringArray::new())
    }

    #[func]
    fn get_changed_files_between(
        &self,
        heads: PackedStringArray,
        curr_heads: PackedStringArray,
    ) -> PackedStringArray {
        let heads = array_to_heads(heads);
        // if curr_heads is empty, we're comparing against the current heads

        let checked_out_branch_state = match self.get_checked_out_branch_state() {
            Some(branch_state) => branch_state,
            None => return PackedStringArray::new(),
        };

        let curr_heads = if curr_heads.len() == 0 {
            checked_out_branch_state.synced_heads.clone()
        } else {
            array_to_heads(curr_heads)
        };

        let patches = checked_out_branch_state.doc_handle.with_doc(|d| {
            d.diff(
                &heads,
                &curr_heads,
                TextRepresentation::String(TextEncoding::Utf8CodeUnit),
            )
        });
        get_changed_files(patches)
    }

    #[func]
    fn get_changed_file_content_between(
        &self,
        old_heads: PackedStringArray,
        curr_heads: PackedStringArray,
    ) -> Dictionary {
        return Dictionary::new();
    }

    #[func]
    fn get_changes(&self) -> Array<Dictionary> /* String[]  */ {
        let checked_out_branch_doc = match &self.get_checked_out_branch_state() {
            Some(branch_state) => branch_state.doc_handle.with_doc(|d| d.clone()),
            _ => return Array::new(),
        };

        checked_out_branch_doc
            .get_changes(&[])
            .to_vec()
            .iter()
            .map(|c| {
                dict! {
                    "hash": GString::from(c.hash().to_string()).to_variant(),
                    "user_name": GString::from(c.message().unwrap_or(&String::new())).to_variant(),
                    "timestamp": c.timestamp(),
                }
            })
            .collect::<Array<Dictionary>>()
    }

    #[func]
    fn get_main_branch(&self) -> Variant /* Branch? */ {
        match &self
            .branch_states
            .values()
            .find(|branch_state| branch_state.is_main)
        {
            Some(branch_state) => branch_state_to_dict(branch_state).to_variant(),
            None => Variant::nil(),
        }
    }

    #[func]
    fn get_branch_by_id(&self, branch_id: String) -> Variant /* Branch? */ {
        match DocumentId::from_str(&branch_id) {
            Ok(id) => self
                .branch_states
                .get(&id)
                .map(|branch_state| branch_state_to_dict(branch_state).to_variant())
                .unwrap_or(Variant::nil()),
            Err(_) => Variant::nil(),
        }
    }

    #[func]
    fn save_files_at(
        &self,
        files: Dictionary, /*  Record<String, Variant> */
        heads: PackedStringArray,
    ) {
        let heads = array_to_heads(heads);

        match &self.get_checked_out_branch_state() {
            Some(branch_state) => {
                self._save_files(branch_state.doc_handle.clone(), files, Some(heads))
            }
            None => panic!("couldn't save files, no checked out branch"),
        }
    }

    #[func]
    fn save_files(&self, files: Dictionary) {
        match &self.get_checked_out_branch_state() {
            Some(branch_state) => self._save_files(branch_state.doc_handle.clone(), files, None),
            None => panic!("couldn't save files, no checked out branch"),
        }
    }

    #[func]
    fn save_file(&self, path: String, content: Variant) {
        self.save_files(dict! { path: content });
    }

    #[func]
    fn save_file_at(&self, path: String, heads: PackedStringArray, content: Variant) {
        self.save_files_at(dict! { path: content }, heads);
    }

    fn _save_files(
        &self,
        branch_doc_handle: DocHandle,
        files: Dictionary, /*  Record<String, Variant> */
        heads: Option<Vec<ChangeHash>>,
    ) {
        let stored_files = self._get_files_at(&heads);

        // we filter the files here because godot sends us indiscriminately all the files in the project
        // we only want to save the files that have actually changed
        let changed_files: Vec<(String, FileContent)> = files
            .iter_shared()
            .filter_map(|(path, content)| {
                let stored_content = stored_files.get(&path.to_string());

                match content.get_type() {
                    VariantType::STRING => {
                        let new_content = String::from(content.to::<GString>());

                        // save scene files as structured data
                        if path.to_string().ends_with(".tscn") {
                            let new_scene = match godot_parser::parse_scene(&new_content) {
                                Ok(scene) => scene,
                                Err(error) => {
                                    println!("RUST: error parsing scene {}: {:?}", path, error);
                                    return None;
                                }
                            };

                            if let Some(FileContent::Scene(stored_scene)) = stored_content {
                                if stored_scene == &new_scene {
                                    println!("file {:?} is already up to date", path.to_string());
                                    return None;
                                }
                            }

                            return Some((path.to_string(), FileContent::Scene(new_scene)));
                        }

                        if let Some(FileContent::String(stored_text)) = stored_content {
                            if stored_text == &new_content {
                                println!("file {:?} is already up to date", path.to_string());
                                return None;
                            }
                        }

                        Some((path.to_string(), FileContent::String(new_content)))
                    }
                    VariantType::PACKED_BYTE_ARRAY => {
                        let new_content = content.to::<PackedByteArray>().to_vec();

                        if let Some(FileContent::Binary(stored_binary_content)) = stored_content {
                            if stored_binary_content == &new_content {
                                println!("file {:?} is already up to date", path.to_string());
                                return None;
                            }
                        }

                        Some((path.to_string(), FileContent::Binary(new_content)))
                    }
                    _ => panic!("invalid content type"),
                }
            })
            .collect();

        self.driver_input_tx
            .unbounded_send(InputEvent::SaveFiles {
                branch_doc_handle,
                heads,
                files: changed_files,
            })
            .unwrap();
    }

    fn _get_file_at(&self, path: String, heads: Option<Vec<ChangeHash>>) -> Option<FileContent> {
        let files = self._get_files_at(&heads);
        files.get(&path).cloned()
    }

    #[func]
    fn merge_branch(&mut self, source_branch_doc_id: String, target_branch_doc_id: String) {
        let source_branch_doc_id = DocumentId::from_str(&source_branch_doc_id).unwrap();
        let target_branch_doc_id = DocumentId::from_str(&target_branch_doc_id).unwrap();

        self.driver_input_tx
            .unbounded_send(InputEvent::MergeBranch {
                source_branch_doc_id: source_branch_doc_id,
                target_branch_doc_id: target_branch_doc_id.clone(),
            })
            .unwrap();

        self.checked_out_branch_state = CheckedOutBranchState::CheckingOut(target_branch_doc_id);
    }

    #[func]
    fn create_branch(&mut self, name: String) {
        self.driver_input_tx
            .unbounded_send(InputEvent::CreateBranch { name })
            .unwrap();

        self.checked_out_branch_state = CheckedOutBranchState::NothingCheckedOut;
    }

    #[func]
    fn create_merge_preview_branch(
        &mut self,
        source_branch_doc_id: String,
        target_branch_doc_id: String,
    ) {
        let source_branch_doc_id = DocumentId::from_str(&source_branch_doc_id).unwrap();
        let target_branch_doc_id = DocumentId::from_str(&target_branch_doc_id).unwrap();

        self.driver_input_tx
            .unbounded_send(InputEvent::CreateMergePreviewBranch {
                source_branch_doc_id,
                target_branch_doc_id,
            })
            .unwrap();
    }

    #[func]
    fn delete_branch(&mut self, branch_doc_id: String) {
        let branch_doc_id = DocumentId::from_str(&branch_doc_id).unwrap();

        self.driver_input_tx
            .unbounded_send(InputEvent::DeleteBranch { branch_doc_id })
            .unwrap();
    }

    #[func]
    fn checkout_branch(&mut self, branch_doc_id: String) {
        let branch_doc_id = DocumentId::from_str(&branch_doc_id).unwrap();

        let branch_state = match self.branch_states.get(&branch_doc_id) {
            Some(branch_state) => branch_state,
            None => {
                panic!("couldn't checkout branch, branch doc id not found");
            }
        };

        if branch_state.synced_heads == branch_state.doc_handle.with_doc(|d| d.get_heads()) {
            self.checked_out_branch_state =
                CheckedOutBranchState::CheckedOut(branch_doc_id.clone());
            self.base_mut().emit_signal(
                "checked_out_branch",
                &[branch_doc_id.to_string().to_variant()],
            );
        } else {
            self.checked_out_branch_state =
                CheckedOutBranchState::CheckingOut(branch_doc_id.clone());
        }
    }

    // filters out merge preview branches
    #[func]
    fn get_branches(&self) -> Array<Dictionary> /* { name: String, id: String }[] */ {
        let mut branches = self
            .branch_states
            .values()
            .filter(|branch_state| branch_state.merge_info.is_none())
            .map(branch_state_to_dict)
            .collect::<Vec<Dictionary>>();

        branches.sort_by(|a, b| {
            let a_is_main = a.get("is_main").unwrap().to::<bool>();
            let b_is_main = b.get("is_main").unwrap().to::<bool>();

            if a_is_main && !b_is_main {
                return std::cmp::Ordering::Less;
            }
            if !a_is_main && b_is_main {
                return std::cmp::Ordering::Greater;
            }

            let name_a = a.get("name").unwrap().to_string().to_lowercase();
            let name_b = b.get("name").unwrap().to_string().to_lowercase();
            name_a.cmp(&name_b)
        });

        Array::from_iter(branches)
    }

    #[func]
    fn get_checked_out_branch(&self) -> Variant /* {name: String, id: String, is_main: bool}? */ {
        match &self.get_checked_out_branch_state() {
            Some(branch_state) => branch_state_to_dict(branch_state).to_variant(),
            None => Variant::nil(),
        }
    }

    // State api

    #[func]
    fn set_entity_state(&self, entity_id: String, prop: String, value: Variant) {
        let checked_out_doc_handle = match &self.get_checked_out_branch_state() {
            Some(branch_state) => branch_state.doc_handle.clone(),
            None => {
                return;
            }
        };

        checked_out_doc_handle.with_doc_mut(|d| {
            let mut tx = d.transaction();
            let state = match tx.get_obj_id(ROOT, "state") {
                Some(id) => id,
                _ => {
                    println!("failed to load state");
                    return;
                }
            };

            let entity_id = match tx.get_obj_id(&state, &entity_id) {
                Some(id) => id,
                None => match tx.put_object(state, &entity_id, ObjType::Map) {
                    Ok(id) => id,
                    Err(e) => {
                        println!("failed to create state object: {:?}", e);
                        return;
                    }
                },
            };

            match value.get_type() {
                VariantType::INT => {
                    let _ = tx.put(entity_id, prop, value.to::<i64>());
                }
                VariantType::FLOAT => {
                    let _ = tx.put(entity_id, prop, value.to::<f64>());
                }
                VariantType::STRING => {
                    let _ = tx.put(entity_id, prop, value.to::<GString>().to_string());
                }
                VariantType::STRING_NAME => {
                    let _ = tx.put(entity_id, prop, value.to::<StringName>().to_string());
                }
                VariantType::BOOL => {
                    let _ = tx.put(entity_id, prop, value.to::<bool>());
                }
                _ => println!(
                    "failed to store {}.{} unsupported value type: {:?}",
                    entity_id,
                    prop,
                    value.get_type()
                ),
            }

            tx.commit();
        });
    }

    #[func]
    fn get_entity_state(&self, entity_id: String, prop: String) -> Variant /* Option<int | float | string | bool */
    {
        let checked_out_branch_state = match self.get_checked_out_branch_state() {
            Some(branch_state) => branch_state,
            None => {
                return Variant::nil();
            }
        };

        checked_out_branch_state.doc_handle.with_doc(|d| {
            let state = match d.get_obj_id(ROOT, "state") {
                Some(id) => id,
                None => {
                    println!("invalid document, no state property");
                    return Variant::nil();
                }
            };

            let entity = match d.get_obj_id(state, entity_id) {
                Some(id) => id,
                None => {
                    return Variant::nil();
                }
            };

            return match d.get_variant(entity, prop) {
                Some(value) => value,
                None => Variant::nil(),
            };
        })
    }

    #[func]
    fn get_all_entity_ids(&self) -> PackedStringArray {
        let checked_out_branch_state = match self.get_checked_out_branch_state() {
            Some(branch_state) => branch_state,
            None => {
                return PackedStringArray::new();
            }
        };

        checked_out_branch_state.doc_handle.with_doc(|d| {
            let state = match d.get_obj_id(ROOT, "state") {
                Some(id) => id,
                None => return PackedStringArray::new(),
            };

            d.keys(&state).map(|k| GString::from(k)).collect()
        })
    }

    // needs to be called every frame to process the internal events
    #[func]
    fn process(&mut self, _delta: f64) {
        while let Ok(Some(event)) = self.driver_output_rx.try_next() {
            match event {
                OutputEvent::NewDocHandle {
                    doc_handle,
                    doc_handle_type,
                } => {
                    if doc_handle_type == DocHandleType::Binary {
                        println!(
                            "rust: NewBinaryDocHandle !!!! {} {} changes",
                            doc_handle.document_id(),
                            doc_handle.with_doc(|d| d.get_heads().len())
                        );
                    }

                    self.doc_handles
                        .insert(doc_handle.document_id(), doc_handle.clone());
                }
                OutputEvent::BranchStateChanged {
                    branch_state,
                    trigger_reload,
                } => {
                    self.branch_states
                        .insert(branch_state.doc_handle.document_id(), branch_state.clone());

                    let branches = self
                        .get_branches()
                        .iter_shared()
                        .map(|branch| branch.to_variant())
                        .collect::<Array<Variant>>()
                        .to_variant();

                    self.base_mut().emit_signal("branches_changed", &[branches]);

                    let mut active_branch_state: Option<BranchState> = None;
                    let mut checking_out_new_branch = false;

                    match &self.checked_out_branch_state {
                        CheckedOutBranchState::NothingCheckedOut => {
                            // check out main branch if we haven't checked out anything yet
                            if branch_state.is_main {
                                checking_out_new_branch = true;

                                self.checked_out_branch_state = CheckedOutBranchState::CheckingOut(
                                    branch_state.doc_handle.document_id(),
                                );
                                active_branch_state = Some(branch_state.clone());
                            }
                        }
                        CheckedOutBranchState::CheckingOut(branch_doc_id) => {
                            active_branch_state = self.branch_states.get(&branch_doc_id).cloned();
                            checking_out_new_branch = true;
                        }
                        CheckedOutBranchState::CheckedOut(branch_doc_id) => {
                            active_branch_state = self.branch_states.get(&branch_doc_id).cloned();
                        }
                    }

                    // only trigger update if checked out branch is fully synced
                    if let Some(active_branch_state) = active_branch_state {
                        if active_branch_state.is_synced() {
                            if checking_out_new_branch {
                                println!(
                                    "rust: TRIGGER checked out new branch: {}",
                                    active_branch_state.name
                                );

                                self.checked_out_branch_state = CheckedOutBranchState::CheckedOut(
                                    active_branch_state.doc_handle.document_id(),
                                );

                                self.base_mut().emit_signal(
                                    "checked_out_branch",
                                    &[branch_state
                                        .doc_handle
                                        .document_id()
                                        .to_string()
                                        .to_variant()
                                        .to_variant()],
                                );
                            } else {
                                if trigger_reload {
                                    println!("rust: TRIGGER files changed: {}", branch_state.name);
                                    self.base_mut().emit_signal("files_changed", &[]);
                                } else {
                                    println!("rust: TRIGGER saved changes: {}", branch_state.name);
                                    self.base_mut().emit_signal("saved_changes", &[]);
                                }
                            }
                        }
                    }
                }
                OutputEvent::Initialized { project_doc_id } => {
                    self.project_doc_id = Some(project_doc_id);
                }

                OutputEvent::CompletedCreateBranch { branch_doc_id } => {
                    self.checked_out_branch_state =
                        CheckedOutBranchState::CheckingOut(branch_doc_id);
                }

                OutputEvent::CompletedShutdown => {
                    println!("rust: CompletedShutdown event");
                    self.base_mut().emit_signal("shutdown_completed", &[]);
                }
            }
        }
    }

    fn get_checked_out_branch_state(&self) -> Option<BranchState> {
        match &self.checked_out_branch_state {
            CheckedOutBranchState::CheckedOut(branch_doc_id) => {
                Some(self.branch_states.get(&branch_doc_id).unwrap().clone())
            }
            _ => {
                println!(
                    "warning: tried to get checked out branch state when nothing is checked out"
                );
                None
            }
        }
    }

    #[func]
    fn get_scene_changes_between(
        &self,
        path: String,
        old_heads: PackedStringArray,
        curr_heads: PackedStringArray,
        resource_importer_getter: Callable, // TODO: This is a hack because our CI is not set up to build the bindings custom for our godot engine
    ) -> Dictionary {
        let old_heads = array_to_heads(old_heads);

        let new_heads = array_to_heads(curr_heads);
        let mut current_deps = HashMap::new();
        self._get_scene_changes_between(
            path,
            old_heads,
            new_heads,
            &mut current_deps,
            &resource_importer_getter,
            false,
        )
    }

    fn get_class_name(&self, script_content: String) -> String {
        // just keep going until we find `class_name <something>`
        for line in script_content.lines() {
            if line.trim().starts_with("class_name") {
                return line.trim().split(" ").nth(1).unwrap().trim().to_string();
            }
        }
        String::new()
    }

    fn _write_variant_to_file(&self, path: &String, variant: &Variant) {
        // mkdir -p everything
        let dir = PathBuf::from(path)
            .parent()
            .unwrap()
            .to_str()
            .unwrap()
            .to_string();
        // do the mkdir
        // get the first part "e.g. res:// or user://"
        let root = path.split("//").nth(0).unwrap_or("").to_string() + "//";
        let mut dir_access = DirAccess::open(&root);
        if let Some(mut dir_access) = dir_access {
            let _ = dir_access.make_dir_recursive(&GString::from(dir));
        }

        let file = FileAccess::open(path, ModeFlags::WRITE);
        if let None = file {
            println!("error opening file: {}", path);
            return;
        }
        let mut file = file.unwrap();
        // if it's a packedbytearray, write the bytes
        if let Ok(packed_byte_array) = variant.try_to::<PackedByteArray>() {
            file.store_buffer(&packed_byte_array);
        } else if let Ok(string) = variant.try_to::<String>() {
            file.store_line(&GString::from(string));
        } else {
            println!("unsupported variant type!! {:?}", variant.type_id());
        }
        file.close();
    }

    fn get_varstr_value(&self, prop_value: String) -> VariantValue {
        if prop_value.contains("Resource(") {
            let id = prop_value
                .split("(\"")
                .nth(1)
                .unwrap()
                .split("\")")
                .nth(0)
                .unwrap()
                .trim()
                .to_string();
            if (prop_value.contains("SubResource(")) {
                return VariantValue::SubResourceID(id);
            } else if (prop_value.contains("ExtResource(")) {
                return VariantValue::ExtResourceID(id);
            } else {
                // Resource()
                return VariantValue::ResourcePath(id);
            }
        }
        // normal variant string
        return VariantValue::Variant(str_to_var(&prop_value));
    }

    fn get_diff_dict(
        old_path: String,
        new_path: String,
        old_text: String,
        new_text: String,
    ) -> Dictionary {
        let diff = TextDiff::from_lines(&old_text, &new_text);
        let mut unified = diff.unified_diff();
        unified.header(old_path.as_str(), new_path.as_str());
        // The diff of a file is a list of hunks, each hunk is a list of lines
        // the diff viewer expects the following data, but in Dictionary form
        // struct DiffLine {
        //     int new_line_no;
        //     int old_line_no;
        //     String content;
        //     String status;
        // These are manipulated by the diff viewer, no need to include them
        //     String old_text;
        //     String new_text;
        // };

        // struct DiffHunk {
        //     int new_start;
        //     int old_start;
        //     int new_lines;
        //     int old_lines;
        //     List<DiffLine> diff_lines;
        // };

        // struct DiffFile {
        //     String new_file;
        //     String old_file;
        //     List<DiffHunk> diff_hunks;
        // };

        fn get_range(ops: &[DiffOp]) -> (usize, usize, usize, usize) {
            let first = ops[0];
            let last = ops[ops.len() - 1];
            let old_start = first.old_range().start;
            let new_start = first.new_range().start;
            let old_end = last.old_range().end;
            let new_end = last.new_range().end;
            (
                old_start + 1,
                new_start + 1,
                old_end - old_start,
                new_end - new_start,
            )
        }
        let mut diff_file = Dictionary::new();
        let _ = diff_file.insert("new_file", new_path);
        let _ = diff_file.insert("old_file", old_path);
        let mut diff_hunks = Array::new();
        for (i, hunk) in unified.iter_hunks().enumerate() {
            let mut diff_hunk = Dictionary::new();
            let header = hunk.header();
            let (old_start, new_start, old_lines, new_lines) = get_range(&hunk.ops());
            let _ = diff_hunk.insert("old_start", old_start as i64);
            let _ = diff_hunk.insert("new_start", new_start as i64);
            let _ = diff_hunk.insert("old_lines", old_lines as i64);
            let _ = diff_hunk.insert("new_lines", new_lines as i64);
            let mut diff_lines = Array::new();
            for (idx, change) in hunk.iter_changes().enumerate() {
                let mut diff_line = Dictionary::new();
                // get the tag
                let status = match change.tag() {
                    ChangeTag::Equal => " ",
                    ChangeTag::Delete => "-",
                    ChangeTag::Insert => "+",
                };
                if let Some(old_index) = change.old_index() {
                    let _ = diff_line.insert("old_line_no", old_index as i64 + 1);
                } else {
                    let _ = diff_line.insert("old_line_no", -1);
                }
                if let Some(new_index) = change.new_index() {
                    let _ = diff_line.insert("new_line_no", new_index as i64 + 1);
                } else {
                    let _ = diff_line.insert("new_line_no", -1);
                }
                let content = change.as_str().unwrap();
                let _ = diff_line.insert("content", content);
                let _ = diff_line.insert("status", status);
                diff_lines.push(&diff_line);
            }
            let _ = diff_hunk.insert("diff_lines", diff_lines);
            diff_hunks.push(&diff_hunk);
        }
        let _ = diff_file.insert("diff_hunks", diff_hunks);
        diff_file
    }

    fn _get_scene_changes_between(
        &self,
        path: String,
        old_heads: Vec<ChangeHash>,
        curr_heads: Vec<ChangeHash>,
        current_deps: &mut HashMap<String, Dictionary>,
        resource_import_getter: &Callable,
        deps_only: bool,
    ) -> Dictionary {
        let checked_out_branch_state = match self.get_checked_out_branch_state() {
            Some(branch_state) => branch_state,
            None => return Dictionary::new(),
        };

        let curr_heads = if curr_heads.len() == 0 {
            checked_out_branch_state.synced_heads.clone()
        } else {
            curr_heads
        };

        // only get the first 6 chars of the hash
        let temp_dir = format!(
            "res://.patchwork/temp_{}_{}",
            old_heads[0].to_string().chars().take(6).collect::<String>(),
            curr_heads[0]
                .to_string()
                .chars()
                .take(6)
                .collect::<String>()
        );
        let patches = checked_out_branch_state.doc_handle.with_doc(|d| {
            d.diff(
                &old_heads,
                &curr_heads,
                TextRepresentation::String(TextEncoding::Utf8CodeUnit),
            )
        });

        // Get old and new content
        let old_content = match self._get_file_at(path.clone(), Some(old_heads.clone())) {
            Some(FileContent::String(s)) => GString::from(s).to_variant(),
            Some(FileContent::Binary(bytes)) => PackedByteArray::from(bytes).to_variant(),
            Some(FileContent::Scene(scene)) => scene.serialize().to_variant(),
            None => Variant::nil(),
        };

        let new_content = match self._get_file_at(path.clone(), Some(curr_heads.clone())) {
            Some(FileContent::String(s)) => GString::from(s).to_variant(),
            Some(FileContent::Binary(bytes)) => PackedByteArray::from(bytes).to_variant(),
            Some(FileContent::Scene(scene)) => scene.serialize().to_variant(),
            None => Variant::nil(),
        };

        let change_type = if old_content.is_nil() {
            "added"
        } else if new_content.is_nil() {
            "deleted"
        } else if old_content == new_content {
            "unchanged"
        } else {
            "modified"
        };
        let has_old = change_type != "added";
        let has_new = change_type != "deleted";
        let old_content_type = old_content.get_type();
        let new_content_type = new_content.get_type();
        let mut result = Dictionary::new();
        let _ = result.insert("path", path.to_variant());
        let _ = result.insert("change_type", change_type);

        let _ = result.insert("old_content", old_content);
        let _ = result.insert("new_content", new_content);
        let import_path = format!("{}.import", path);
        // get the old import file and the new import file
        let old_import_file = self._get_file_at(import_path.clone(), Some(old_heads.clone()));
        let new_import_file = self._get_file_at(import_path.clone(), Some(curr_heads.clone()));
        if let Some(old_import_file) = old_import_file {
            if let FileContent::String(s) = old_import_file {
                let _ = result.insert("old_import_file_content", s);
            }
        }
        if let Some(new_import_file) = new_import_file {
            if let FileContent::String(s) = new_import_file {
                let _ = result.insert("new_import_file_content", s);
            }
        }

        let fn_get_resource = |path: String, result: &mut Dictionary, _is_old: bool| {
            let act_content = if _is_old {
                result.get("old_content")
            } else {
                result.get("new_content")
            };
            if let Some(content) = act_content {
                let new_temp_dir =
                    format!("{}/{}/", &temp_dir, if _is_old { "old" } else { "new" });
                let temp_path = path.replace("res://", &new_temp_dir);
                // append _old or _new to the temp path (i.e. res://thing.<EXT> -> user://temp_123_456/thing_old.<EXT>)
                self._write_variant_to_file(&temp_path, &content);
                // get the import file conetnt
                let import_path = format!("{}.import", path);
                let import_file_content = if _is_old {
                    self._get_file_at(import_path.clone(), Some(old_heads.clone()))
                } else {
                    self._get_file_at(import_path.clone(), Some(curr_heads.clone()))
                };
                if let Some(import_file_content) = import_file_content {
                    if let FileContent::String(import_file_content) = import_file_content {
                        let import_file_content =
                            import_file_content.replace("res://", &new_temp_dir);
                        // regex to replace uid=uid://<...> and uid=uid://<invalid> with uid=uid://<...> and uid=uid://<invalid>
                        let import_file_content = import_file_content
                            .replace(r#"uid=uid://[^\n]+"#, "uid=uid://<invalid>");
                        // write the import file content to the temp path
                        let import_file_path: String = format!("{}.import", temp_path);
                        self._write_variant_to_file(
                            &import_file_path,
                            &import_file_content.to_variant(),
                        );
                        let res = resource_import_getter.call(&[temp_path.to_variant()]);
                        if res.is_nil() {
                            return None;
                        }
                        return Some(res);
                    }
                }
                let resource = ResourceLoader::singleton()
                    .load_ex(&GString::from(temp_path))
                    .cache_mode(CacheMode::IGNORE_DEEP)
                    .done();
                if let Some(resource) = resource {
                    return Some(resource.to_variant());
                }
            }
            None
        };
        if change_type != "unchanged" && !path.ends_with(".tscn") && !path.ends_with(".tres") {
            if (old_content_type != VariantType::STRING && new_content_type != VariantType::STRING)
            {
                let _ = result.insert("diff_type", "resource_changed");
                if (has_old) {
                    if let Some(old_resource) = fn_get_resource(path.clone(), &mut result, true) {
                        let _ = result.insert("old_resource", old_resource);
                    }
                }
                if (has_new) {
                    if let Some(new_resource) = fn_get_resource(path.clone(), &mut result, false) {
                        let _ = result.insert("new_resource", new_resource);
                    }
                }
            } else if (old_content_type == VariantType::STRING
                || new_content_type == VariantType::STRING)
                && (old_content_type != VariantType::PACKED_BYTE_ARRAY
                    && new_content_type != VariantType::PACKED_BYTE_ARRAY)
            {
                let old_text = if old_content_type == VariantType::STRING {
                    result.get("old_content").unwrap().to::<String>()
                } else {
                    String::from("")
                };
                let new_text = if new_content_type == VariantType::STRING {
                    result.get("new_content").unwrap().to::<String>()
                } else {
                    String::from("")
                };
                let diff =
                    GodotProject::get_diff_dict(path.clone(), path.clone(), old_text, new_text);
                let _ = result.insert("text_diff", diff);
                let _ = result.insert("diff_type", "text_changed");
            } else {
                let _ = result.insert("diff_type", "file_changed");
            }
        }

        // If it's a scene file, add node changes
        if change_type != "unchanged" && (path.ends_with(".tscn") || path.ends_with(".tres")) {
            let _ = result.insert("diff_type", "scene_changed");
            let mut changed_nodes = Array::new();

            // Get old and new scenes for content comparison
            let mut old_doc = checked_out_branch_state.doc_handle.with_doc(|d| d.clone());
            let mut new_doc = checked_out_branch_state.doc_handle.with_doc(|d| d.clone());

            let old_scene =
                match godot_parser::GodotScene::hydrate_at(&mut old_doc, &path, &old_heads) {
                    Ok(scene) => Some(scene),
                    Err(_) => None,
                };

            let new_scene =
                match godot_parser::GodotScene::hydrate_at(&mut new_doc, &path, &curr_heads) {
                    Ok(scene) => Some(scene),
                    Err(_) => None,
                };

            let patch_path = Vec::from([
                Prop::Map(String::from("files")),
                Prop::Map(String::from(path.clone())),
                Prop::Map(String::from("structured_content")),
                Prop::Map(String::from("nodes")),
            ]);

            let ext_resources_path = Vec::from([
                Prop::Map(String::from("files")),
                Prop::Map(String::from(path.clone())),
                Prop::Map(String::from("structured_content")),
                Prop::Map(String::from("ext_resources")),
            ]);

            let sub_resources_path = Vec::from([
                Prop::Map(String::from("files")),
                Prop::Map(String::from(path.clone())),
                Prop::Map(String::from("structured_content")),
                Prop::Map(String::from("sub_resources")),
            ]);
            let mut changed_ext_resources: HashSet<String> = HashSet::new();
            let mut changed_ext_resource_paths: HashSet<String> = HashSet::new();
            let mut added_ext_resources: HashSet<String> = HashSet::new();
            let mut deleted_ext_resources: HashSet<String> = HashSet::new();

            let mut changed_sub_resources: HashSet<String> = HashSet::new();
            let mut added_sub_resources: HashSet<String> = HashSet::new();
            let mut deleted_sub_resources: HashSet<String> = HashSet::new();

            let mut changed_node_ids: HashSet<String> = HashSet::new();
            let mut added_node_ids: HashSet<String> = HashSet::new();
            let mut deleted_node_ids: HashSet<String> = HashSet::new();

            for patch in patches {
                match_path(&patch_path, &patch).inspect(
                    |PathWithAction { path, action }| match path.first() {
                        Some((_, Prop::Map(node_id))) => {
                            // hack: only consider nodes where properties changed as changed
                            // this filters out all the parent nodes that don't really change only the child_node_ids change

                            if let Some((_, Prop::Map(key))) = path.last() {
                                if key == "properties" {
                                    changed_node_ids.insert(node_id.clone());
                                }
                            }
                        }
                        None => match action {
                            PatchAction::PutMap {
                                key,
                                value: _,
                                conflict: _,
                            } => {
                                added_node_ids.insert(key.clone());
                            }
                            PatchAction::DeleteMap { key } => {
                                deleted_node_ids.insert(key.clone());
                            }
                            _ => {}
                        },
                        _ => {}
                    },
                );
                match_path(&ext_resources_path, &patch).inspect(
                    |PathWithAction { path, action }| match path.first() {
                        Some((_, Prop::Map(ext_id))) => {
                            if let Some((_, Prop::Map(key))) = path.last() {
                                if key != "idx" {
                                    // ignore idx changes
                                    changed_ext_resources.insert(ext_id.clone());
                                }
                            }
                        }
                        None => match action {
                            PatchAction::PutMap {
                                key,
                                value: _,
                                conflict: _,
                            } => {
                                added_ext_resources.insert(key.clone());
                            }
                            PatchAction::DeleteMap { key } => {
                                deleted_ext_resources.insert(key.clone());
                            }
                            _ => {}
                        },
                        _ => {}
                    },
                );

                match_path(&sub_resources_path, &patch).inspect(
                    |PathWithAction { path, action }| match path.first() {
                        Some((_, Prop::Map(sub_id))) => {
                            if let Some((_, Prop::Map(key))) = path.last() {
                                if key != "idx" {
                                    // ignore idx changes
                                    changed_sub_resources.insert(sub_id.clone());
                                }
                            }
                        }
                        None => match action {
                            PatchAction::PutMap {
                                key,
                                value: _,
                                conflict: _,
                            } => {
                                added_sub_resources.insert(key.clone());
                            }
                            PatchAction::DeleteMap { key } => {
                                deleted_sub_resources.insert(key.clone());
                            }
                            _ => {}
                        },
                        _ => {}
                    },
                );
            }
<<<<<<< HEAD
            let mut get_depsfn = |scene: Option<GodotScene>| {
                if let Some(scene) = scene {
                    for (ext_id, ext_resource) in scene.ext_resources.iter() {
                        if current_deps.contains_key(&ext_resource.path) {
                            continue;
                        }
                        let mut ext_resource_content: Dictionary = self._get_scene_changes_between(
                            ext_resource.path.clone(),
                            old_heads.clone(),
                            curr_heads.clone(),
                            current_deps,
                            resource_import_getter,
                            true,
                        );

                        if let Some(change_type) = ext_resource_content.get("change_type") {
                            if change_type.to_string() != "unchanged" {
                                let path = ext_resource.path.clone();
                                changed_ext_resource_paths.insert(path.clone());
                            }
                            if change_type.to_string() == "added" {
                                added_ext_resources.insert(ext_id.clone());
                            } else if change_type.to_string() == "deleted" {
                                deleted_ext_resources.insert(ext_id.clone());
                            } else if change_type.to_string() == "modified" {
                                changed_ext_resources.insert(ext_id.clone());
                            }
                        }
                        current_deps.insert(ext_resource.path.clone(), ext_resource_content);
                    }
                }
            };
            // now, we have to iterate through every ext_resource in the old and new scenes and compare their data by recursively calling this function
            if let Some(old_scene) = old_scene.clone() {
                get_depsfn(Some(old_scene));
            }
            if let Some(new_scene) = new_scene.clone() {
                get_depsfn(Some(new_scene));
            }

            if deps_only {
                return result;
            }
=======
			let mut get_depsfn = |scene: Option<GodotScene>| {
				if let Some(scene) = scene {
					for (ext_id, ext_resource) in scene.ext_resources.iter() {
						if current_deps.contains_key(&ext_resource.path) {
							continue;
						}
						let mut ext_resource_content: Dictionary = self._get_scene_changes_between(
							ext_resource.path.clone(),
							old_heads.clone(),
							curr_heads.clone(),
							current_deps,
							resource_import_getter,
							true
						);

						if let Some(change_type) = ext_resource_content.get("change_type") {
							if change_type.to_string() != "unchanged" {
								let path = ext_resource.path.clone();
								changed_ext_resource_paths.insert(path.clone());
							}
							if change_type.to_string() == "added" {
								added_ext_resources.insert(ext_id.clone());
							} else if change_type.to_string() == "deleted" {
								deleted_ext_resources.insert(ext_id.clone());
							} else if change_type.to_string() == "modified" {
								changed_ext_resources.insert(ext_id.clone());
							}
						}
						current_deps.insert(ext_resource.path.clone(), ext_resource_content);
					}
				}
			};
			// now, we have to iterate through every ext_resource in the old and new scenes and compare their data by recursively calling this function
			if let Some(old_scene) = old_scene.clone() {
				get_depsfn(Some(old_scene));
			}
			if let Some(new_scene) = new_scene.clone() {
				get_depsfn(Some(new_scene));
			}

			if deps_only {
				return result;
			}
			let fn_get_class_name = |type_or_instance: TypeOrInstance, scene: &Option<GodotScene>, content_key: &str| {
				match type_or_instance {
					TypeOrInstance::Type(type_name) => type_name,
					TypeOrInstance::Instance(instance_id) => {
						if let Some(scene) = scene {
							if let Some(ext_resource) = scene.ext_resources.get(&instance_id) {
								if let Some(content) = current_deps.get(&ext_resource.path) {
									if let Some(old_content) = content.get(content_key) {
										return self.get_class_name(old_content.to::<String>());
									}
								}
							}
						}
						String::new()
					}
				}
			};
			let fn_get_ext_resource_path = |ext_resource_id: String, scene: &Option<GodotScene>| {
				if let Some(scene) = &scene {
					if let Some(ext_resource) = scene.ext_resources.get(&ext_resource_id) {
						return Some(ext_resource.path.clone());
					}
				}
				None
			};

			let fn_get_prop_value = |prop_value: VariantValue, scene: &Option<GodotScene>, _is_old: bool| -> Variant {
				let mut path: Option<String> = None;
				match prop_value {
					VariantValue::Variant(variant) => {
						return variant;
					},
					VariantValue::ResourcePath(resource_path) => {
						path = Some(resource_path);
					},
					VariantValue::SubResourceID(sub_resource_id) => {
						return format!("<SubResource {} changed>", sub_resource_id).to_variant();
					},
					VariantValue::ExtResourceID(ext_resource_id) => {
						path = fn_get_ext_resource_path(ext_resource_id, scene);
					}
				}
				if let Some(path) = path {
					// get old_resource or new_resource
					let diff = current_deps.get(&path);
					if let Some(diff) = diff {	
						let resource = if _is_old {
							diff.get("old_resource")
						} else {
							diff.get("new_resource")
						};
						if let Some(resource) = resource {
							return resource;
						}
					}
				}
				return format!("<ExtResource not found>").to_variant();
			};
			let mut get_changed_prop_dict = |prop: String, old_value: VariantValue, new_value: VariantValue| {
				return dict!{
					"name": prop.clone(),
					"change_type": "modified",
					"old_value": fn_get_prop_value(old_value, &old_scene, true),
					"new_value": fn_get_prop_value(new_value, &new_scene, false)
				}
			};
			let mut detect_changed_prop = |prop: String, class_name: String, old_prop: Option<String>, new_prop: Option<String>| {
				let sn_1 = StringName::from(&class_name);
				let sn_2: StringName = StringName::from(&prop);
				let default_value = ClassDb::singleton().class_get_property_default_value(&sn_1, &sn_2).to_string();
				let old_prop = old_prop.unwrap_or(default_value.clone());
				let new_prop = new_prop.unwrap_or(default_value.clone());
				let old_value = self.get_varstr_value(old_prop.clone());
				let new_value: VariantValue = self.get_varstr_value(new_prop.clone());
				match (&old_value, &new_value) {
					(VariantValue::SubResourceID(sub_resource_id), VariantValue::SubResourceID(new_sub_resource_id)) => {
						if changed_sub_resources.contains(sub_resource_id) || changed_sub_resources.contains(new_sub_resource_id) {
							return Some(get_changed_prop_dict(prop, old_value, new_value));
						}
					},
					(VariantValue::ExtResourceID(ext_resource_id), VariantValue::ExtResourceID(new_ext_resource_id)) => {
						if changed_ext_resources.contains(ext_resource_id) || changed_ext_resources.contains(new_ext_resource_id) ||
						added_ext_resources.contains(ext_resource_id) || added_ext_resources.contains(new_ext_resource_id) ||
						deleted_ext_resources.contains(ext_resource_id) || deleted_ext_resources.contains(new_ext_resource_id) {
							return Some(get_changed_prop_dict(prop, old_value, new_value));
						} else if (ext_resource_id != new_ext_resource_id) {
							return Some(get_changed_prop_dict(prop, old_value, new_value));
						}
					},
					(VariantValue::ResourcePath(resource_path), VariantValue::ResourcePath(new_resource_path)) => {
						if changed_ext_resource_paths.contains(resource_path) || changed_ext_resource_paths.contains(new_resource_path) {
							return Some(get_changed_prop_dict(prop, old_value, new_value));
						} else if (resource_path != new_resource_path) {
							return Some(get_changed_prop_dict(prop, old_value, new_value));
						}
					},
					(VariantValue::Variant(old_variant), VariantValue::Variant(new_variant)) => {
						if old_variant != new_variant {
							return Some(get_changed_prop_dict(prop, old_value, new_value));
						}
					}
					_ => {
						return Some(get_changed_prop_dict(prop, old_value, new_value));
					}
				}
				None
			};
>>>>>>> 2c51581b

            // Handle changed nodes
            for node_id in changed_node_ids {
				let mut changed_props:Dictionary = Dictionary::new();
                if !added_node_ids.contains(&node_id) && !deleted_node_ids.contains(&node_id) {
                    let mut node_info = Dictionary::new();
                    node_info.insert("change_type", "modified");

                    if let Some(scene) = &new_scene {
                        node_info.insert("node_path", scene.get_node_path(&node_id));
                    }
                    let mut old_props = Dictionary::new();
                    let mut new_props = Dictionary::new();
                    let mut old_type: TypeOrInstance = TypeOrInstance::Type(String::new());
                    let mut new_type: TypeOrInstance = TypeOrInstance::Type(String::new());
                    // Get old and new node content
                    if let Some(old_scene) = &old_scene {
                        if let Some(old_node) = old_scene.nodes.get(&node_id) {
                            old_type = old_node.type_or_instance.clone();
                        }
                        if let Some(content) = old_scene.get_node_content(&node_id) {
                            if let Some(props) = content.get("properties") {
                                old_props = props.to::<Dictionary>();
                            }
                            node_info.insert("old_content", content);
                        }
                    }

                    if let Some(new_scene) = &new_scene {
                        if let Some(new_node) = new_scene.nodes.get(&node_id) {
                            new_type = new_node.type_or_instance.clone();
                        }
                        if let Some(content) = new_scene.get_node_content(&node_id) {
                            if let Some(props) = content.get("properties") {
                                new_props = props.to::<Dictionary>();
                            }
                            node_info.insert("new_content", content);
                        }
                    }
<<<<<<< HEAD
                    // old_type and new_type
                    let fn_get_class_name =
                        |type_or_instance: TypeOrInstance,
                         scene: &Option<GodotScene>,
                         content_key: &str| {
                            match type_or_instance {
                                TypeOrInstance::Type(type_name) => type_name,
                                TypeOrInstance::Instance(instance_id) => {
                                    if let Some(scene) = scene {
                                        if let Some(ext_resource) =
                                            scene.ext_resources.get(&instance_id)
                                        {
                                            if let Some(content) =
                                                current_deps.get(&ext_resource.path)
                                            {
                                                if let Some(old_content) = content.get(content_key)
                                                {
                                                    return self.get_class_name(
                                                        old_content.to::<String>(),
                                                    );
                                                }
                                            }
                                        }
                                    }
                                    String::new()
                                }
                            }
                        };
                    let old_class_name = fn_get_class_name(old_type, &old_scene, "old_content");
                    let new_class_name = fn_get_class_name(new_type, &new_scene, "new_content");
                    let fn_get_ext_resource_path =
                        |ext_resource_id: String, scene: &Option<GodotScene>| {
                            if let Some(scene) = &scene {
                                if let Some(ext_resource) =
                                    scene.ext_resources.get(&ext_resource_id)
                                {
                                    return Some(ext_resource.path.clone());
                                }
                            }
                            None
                        };

                    let fn_get_prop_value = |prop_value: VariantValue,
                                             scene: &Option<GodotScene>,
                                             _is_old: bool|
                     -> Variant {
                        let mut path: Option<String> = None;
                        match prop_value {
                            VariantValue::Variant(variant) => {
                                return variant;
                            }
                            VariantValue::ResourcePath(resource_path) => {
                                path = Some(resource_path);
                            }
                            VariantValue::SubResourceID(sub_resource_id) => {
                                return format!("<SubResource {} changed>", sub_resource_id)
                                    .to_variant();
                            }
                            VariantValue::ExtResourceID(ext_resource_id) => {
                                path = fn_get_ext_resource_path(ext_resource_id, scene);
                            }
                        }
                        if let Some(path) = path {
                            // get old_resource or new_resource
                            let diff = current_deps.get(&path);
                            if let Some(diff) = diff {
                                let resource = if _is_old {
                                    diff.get("old_resource")
                                } else {
                                    diff.get("new_resource")
                                };
                                if let Some(resource) = resource {
                                    return resource;
                                }
                            }
                        }
                        return format!("<ExtResource not found>").to_variant();
                    };
                    let mut changed_props: Dictionary = Dictionary::new();

                    if old_class_name != new_class_name {
                        node_info.insert("change_type", "type_changed");
                    } else {
                        let mut props: HashSet<String> = HashSet::new();
                        for (key, _) in old_props.iter_shared() {
                            props.insert(key.to_string());
                        }
                        for (key, _) in new_props.iter_shared() {
                            props.insert(key.to_string());
                        }
                        for prop in props {
                            let sn_1 = StringName::from(&new_class_name);
                            let sn_2: StringName = StringName::from(&prop);
                            let default_value =
                                ClassDb::singleton().class_get_property_default_value(&sn_1, &sn_2);
                            let old_prop = old_props
                                .get(prop.as_str())
                                .unwrap_or(default_value.clone())
                                .to_string();
                            let new_prop = new_props
                                .get(prop.as_str())
                                .unwrap_or(default_value.clone())
                                .to_string();
                            let mut fn_insert_changed_prop =
                                |prop: String, old_value: VariantValue, new_value: VariantValue| {
                                    let _ = changed_props.insert(prop.clone(), dict!{
									"name": prop.clone(),
									"change_type": "modified",
									"old_value": fn_get_prop_value(old_value, &old_scene, true),
									"new_value": fn_get_prop_value(new_value, &new_scene, false)
								});
                                };
                            let old_value = self.get_varstr_value(old_prop.clone());
                            let new_value = self.get_varstr_value(new_prop.clone());
                            match (&old_value, &new_value) {
                                (
                                    VariantValue::SubResourceID(sub_resource_id),
                                    VariantValue::SubResourceID(new_sub_resource_id),
                                ) => {
                                    if changed_sub_resources.contains(sub_resource_id)
                                        || changed_sub_resources.contains(new_sub_resource_id)
                                    {
                                        fn_insert_changed_prop(prop, old_value, new_value);
                                    }
                                }
                                (
                                    VariantValue::ExtResourceID(ext_resource_id),
                                    VariantValue::ExtResourceID(new_ext_resource_id),
                                ) => {
                                    if changed_ext_resources.contains(ext_resource_id)
                                        || changed_ext_resources.contains(new_ext_resource_id)
                                        || added_ext_resources.contains(ext_resource_id)
                                        || added_ext_resources.contains(new_ext_resource_id)
                                        || deleted_ext_resources.contains(ext_resource_id)
                                        || deleted_ext_resources.contains(new_ext_resource_id)
                                    {
                                        fn_insert_changed_prop(prop, old_value, new_value);
                                    } else if (ext_resource_id != new_ext_resource_id) {
                                        fn_insert_changed_prop(prop, old_value, new_value);
                                    }
                                }
                                (
                                    VariantValue::ResourcePath(resource_path),
                                    VariantValue::ResourcePath(new_resource_path),
                                ) => {
                                    if changed_ext_resource_paths.contains(resource_path)
                                        || changed_ext_resource_paths.contains(new_resource_path)
                                    {
                                        fn_insert_changed_prop(prop, old_value, new_value);
                                    } else if (resource_path != new_resource_path) {
                                        fn_insert_changed_prop(prop, old_value, new_value);
                                    }
                                }
                                _ => {
                                    if old_prop != new_prop {
                                        fn_insert_changed_prop(prop, old_value, new_value);
                                    }
                                }
                            }
                        }
                        if changed_props.len() > 0 {
                            node_info.insert("changed_props", changed_props);
                        }
                        changed_nodes.push(&node_info.to_variant());
                    }
                }
            }
            // dsgasdg
=======
					// old_type and new_type 
					let old_class_name = fn_get_class_name(old_type, &old_scene, "old_content");
					let new_class_name = fn_get_class_name(new_type, &new_scene, "new_content");


					if old_class_name != new_class_name {
						node_info.insert("change_type", "type_changed");
					} else {
						let mut props:HashSet<String> = HashSet::new();
						for (key, _) in old_props.iter_shared() {
							props.insert(key.to_string());
						}
						for (key, _) in new_props.iter_shared() {
							props.insert(key.to_string());
						}
						for prop in props {
							let old_prop = if let Some(old_prop) = old_props.get(prop.as_str()) {Some(old_prop.to_string())} else {None};
							let new_prop = if let Some(new_prop) = new_props.get(prop.as_str()) {Some(new_prop.to_string())} else {None};
							if let Some(changed_prop) = detect_changed_prop(prop.clone(), new_class_name.clone(), old_prop, new_prop) {
								let _ = changed_props.insert(prop.clone(), changed_prop);
							}
						}
						if changed_props.len() > 0 {
							node_info.insert("changed_props", changed_props);
						}
						changed_nodes.push(&node_info.to_variant());
					}
				}
			}
// dsgasdg
>>>>>>> 2c51581b
            // Handle added nodes
            for node_id in added_node_ids {
                let mut node_info = Dictionary::new();
                node_info.insert("change_type", "added");

                if let Some(scene) = &new_scene {
                    node_info.insert("node_path", scene.get_node_path(&node_id));
                    if let Some(content) = scene.get_node_content(&node_id) {
                        node_info.insert("new_content", content);
                    }
                }

                changed_nodes.push(&node_info.to_variant());
            }

            // Handle deleted nodes
            for node_id in deleted_node_ids {
                let mut node_info = Dictionary::new();
                node_info.insert("change_type", "removed");

                if let Some(scene) = &old_scene {
                    node_info.insert("node_path", scene.get_node_path(&node_id));
                    if let Some(content) = scene.get_node_content(&node_id) {
                        node_info.insert("old_content", content);
                    }
                }

                changed_nodes.push(&node_info.to_variant());
            }

            result.insert("changed_nodes", changed_nodes);
        }
        result
    }
}

#[godot_api]
impl INode for GodotProject {
    fn init(_base: Base<Node>) -> Self {
        let storage_folder_path =
            String::from(ProjectSettings::singleton().globalize_path("res://.patchwork"));
        let mut project_config_file = ConfigFile::new_gd();
        project_config_file.load("res://patchwork.cfg");
        let mut user_config_file = ConfigFile::new_gd();
        user_config_file.load("user://patchwork.cfg");
        let branches_metadata_doc_id = project_config_file
            .get_value("patchwork", "branches_metadata_doc_id")
            .to_string();
        let checked_out_branch_doc_id = project_config_file
            .get_value("patchwork", "checked_out_branch_doc_id")
            .to_string();
        let maybe_user_name = user_config_file
            .get_value("patchwork", "user_name")
            .to_string();
        println!("rust: INIT !!!! {:?}", storage_folder_path);

        let (driver_input_tx, driver_input_rx) = futures::channel::mpsc::unbounded();
        let (driver_output_tx, driver_output_rx) = futures::channel::mpsc::unbounded();

        let branches_metadata_doc_id = match DocumentId::from_str(&branches_metadata_doc_id) {
            Ok(doc_id) => Some(doc_id),
            Err(e) => None,
        };

        let driver = GodotProjectDriver::create(storage_folder_path);

        driver.spawn(
            driver_input_rx,
            driver_output_tx,
            branches_metadata_doc_id,
            if maybe_user_name == "" {
                None
            } else {
                Some(maybe_user_name)
            },
        );

        let checked_out_branch_state = match DocumentId::from_str(&checked_out_branch_doc_id) {
            Ok(doc_id) => CheckedOutBranchState::CheckingOut(doc_id),
            Err(_) => CheckedOutBranchState::NothingCheckedOut,
        };

        println!(
            "initial checked out branch state: {:?}",
            checked_out_branch_state
        );

        Self {
            base: _base,
            doc_handles: HashMap::new(),
            branch_states: HashMap::new(),
            checked_out_branch_state,
            project_doc_id: None,
            driver,
            driver_input_tx,
            driver_output_rx,
        }
    }
}

#[derive(Debug, Clone)]
struct PathWithAction {
    path: Vec<(ObjId, Prop)>,
    action: PatchAction,
}

fn match_path(path: &Vec<Prop>, patch: &Patch) -> Option<PathWithAction> {
    let mut remaining_path = patch.path.clone();

    for prop in path.iter() {
        if remaining_path.len() == 0 {
            return None;
        }

        let (_, part_prop) = remaining_path.remove(0);

        if part_prop != *prop {
            return None;
        }
    }

    Some(PathWithAction {
        path: remaining_path,
        action: patch.action.clone(),
    })
}

fn branch_state_to_dict(branch_state: &BranchState) -> Dictionary {
    let mut branch = dict! {
        "name": branch_state.name.clone(),
        "id": branch_state.doc_handle.document_id().to_string(),
        "is_main": branch_state.is_main,

        // we shouldn't have branches that don't have any changes but sometimes
        // the branch docs are not synced correctly so this flag is used in the UI to
        // indicate that the branch is not loaded and prevent users from checking it out
        "is_not_loaded": branch_state.doc_handle.with_doc(|d| d.get_heads().len() == 0),
        "heads": heads_to_array(branch_state.synced_heads.clone()),
        "is_merge_preview": branch_state.merge_info.is_some(),
    };

    if let Some(fork_info) = &branch_state.fork_info {
        let _ = branch.insert("forked_from", fork_info.forked_from.to_string());
        let _ = branch.insert("forked_at", heads_to_array(fork_info.forked_at.clone()));
    }

    if let Some(merge_info) = &branch_state.merge_info {
        let _ = branch.insert("merge_into", merge_info.merge_into.to_string());
        let _ = branch.insert("merge_at", heads_to_array(merge_info.merge_at.clone()));
    }

    branch
}<|MERGE_RESOLUTION|>--- conflicted
+++ resolved
@@ -1387,7 +1387,6 @@
                     },
                 );
             }
-<<<<<<< HEAD
             let mut get_depsfn = |scene: Option<GodotScene>| {
                 if let Some(scene) = scene {
                     for (ext_id, ext_resource) in scene.ext_resources.iter() {
@@ -1431,162 +1430,148 @@
             if deps_only {
                 return result;
             }
-=======
-			let mut get_depsfn = |scene: Option<GodotScene>| {
-				if let Some(scene) = scene {
-					for (ext_id, ext_resource) in scene.ext_resources.iter() {
-						if current_deps.contains_key(&ext_resource.path) {
-							continue;
-						}
-						let mut ext_resource_content: Dictionary = self._get_scene_changes_between(
-							ext_resource.path.clone(),
-							old_heads.clone(),
-							curr_heads.clone(),
-							current_deps,
-							resource_import_getter,
-							true
-						);
-
-						if let Some(change_type) = ext_resource_content.get("change_type") {
-							if change_type.to_string() != "unchanged" {
-								let path = ext_resource.path.clone();
-								changed_ext_resource_paths.insert(path.clone());
-							}
-							if change_type.to_string() == "added" {
-								added_ext_resources.insert(ext_id.clone());
-							} else if change_type.to_string() == "deleted" {
-								deleted_ext_resources.insert(ext_id.clone());
-							} else if change_type.to_string() == "modified" {
-								changed_ext_resources.insert(ext_id.clone());
-							}
-						}
-						current_deps.insert(ext_resource.path.clone(), ext_resource_content);
-					}
-				}
-			};
-			// now, we have to iterate through every ext_resource in the old and new scenes and compare their data by recursively calling this function
-			if let Some(old_scene) = old_scene.clone() {
-				get_depsfn(Some(old_scene));
-			}
-			if let Some(new_scene) = new_scene.clone() {
-				get_depsfn(Some(new_scene));
-			}
-
-			if deps_only {
-				return result;
-			}
-			let fn_get_class_name = |type_or_instance: TypeOrInstance, scene: &Option<GodotScene>, content_key: &str| {
-				match type_or_instance {
-					TypeOrInstance::Type(type_name) => type_name,
-					TypeOrInstance::Instance(instance_id) => {
-						if let Some(scene) = scene {
-							if let Some(ext_resource) = scene.ext_resources.get(&instance_id) {
-								if let Some(content) = current_deps.get(&ext_resource.path) {
-									if let Some(old_content) = content.get(content_key) {
-										return self.get_class_name(old_content.to::<String>());
-									}
-								}
-							}
-						}
-						String::new()
-					}
-				}
-			};
-			let fn_get_ext_resource_path = |ext_resource_id: String, scene: &Option<GodotScene>| {
-				if let Some(scene) = &scene {
-					if let Some(ext_resource) = scene.ext_resources.get(&ext_resource_id) {
-						return Some(ext_resource.path.clone());
-					}
-				}
-				None
-			};
-
-			let fn_get_prop_value = |prop_value: VariantValue, scene: &Option<GodotScene>, _is_old: bool| -> Variant {
-				let mut path: Option<String> = None;
-				match prop_value {
-					VariantValue::Variant(variant) => {
-						return variant;
-					},
-					VariantValue::ResourcePath(resource_path) => {
-						path = Some(resource_path);
-					},
-					VariantValue::SubResourceID(sub_resource_id) => {
-						return format!("<SubResource {} changed>", sub_resource_id).to_variant();
-					},
-					VariantValue::ExtResourceID(ext_resource_id) => {
-						path = fn_get_ext_resource_path(ext_resource_id, scene);
-					}
-				}
-				if let Some(path) = path {
-					// get old_resource or new_resource
-					let diff = current_deps.get(&path);
-					if let Some(diff) = diff {	
-						let resource = if _is_old {
-							diff.get("old_resource")
-						} else {
-							diff.get("new_resource")
-						};
-						if let Some(resource) = resource {
-							return resource;
-						}
-					}
-				}
-				return format!("<ExtResource not found>").to_variant();
-			};
-			let mut get_changed_prop_dict = |prop: String, old_value: VariantValue, new_value: VariantValue| {
-				return dict!{
-					"name": prop.clone(),
-					"change_type": "modified",
-					"old_value": fn_get_prop_value(old_value, &old_scene, true),
-					"new_value": fn_get_prop_value(new_value, &new_scene, false)
-				}
-			};
-			let mut detect_changed_prop = |prop: String, class_name: String, old_prop: Option<String>, new_prop: Option<String>| {
-				let sn_1 = StringName::from(&class_name);
-				let sn_2: StringName = StringName::from(&prop);
-				let default_value = ClassDb::singleton().class_get_property_default_value(&sn_1, &sn_2).to_string();
-				let old_prop = old_prop.unwrap_or(default_value.clone());
-				let new_prop = new_prop.unwrap_or(default_value.clone());
-				let old_value = self.get_varstr_value(old_prop.clone());
-				let new_value: VariantValue = self.get_varstr_value(new_prop.clone());
-				match (&old_value, &new_value) {
-					(VariantValue::SubResourceID(sub_resource_id), VariantValue::SubResourceID(new_sub_resource_id)) => {
-						if changed_sub_resources.contains(sub_resource_id) || changed_sub_resources.contains(new_sub_resource_id) {
-							return Some(get_changed_prop_dict(prop, old_value, new_value));
-						}
-					},
-					(VariantValue::ExtResourceID(ext_resource_id), VariantValue::ExtResourceID(new_ext_resource_id)) => {
-						if changed_ext_resources.contains(ext_resource_id) || changed_ext_resources.contains(new_ext_resource_id) ||
-						added_ext_resources.contains(ext_resource_id) || added_ext_resources.contains(new_ext_resource_id) ||
-						deleted_ext_resources.contains(ext_resource_id) || deleted_ext_resources.contains(new_ext_resource_id) {
-							return Some(get_changed_prop_dict(prop, old_value, new_value));
-						} else if (ext_resource_id != new_ext_resource_id) {
-							return Some(get_changed_prop_dict(prop, old_value, new_value));
-						}
-					},
-					(VariantValue::ResourcePath(resource_path), VariantValue::ResourcePath(new_resource_path)) => {
-						if changed_ext_resource_paths.contains(resource_path) || changed_ext_resource_paths.contains(new_resource_path) {
-							return Some(get_changed_prop_dict(prop, old_value, new_value));
-						} else if (resource_path != new_resource_path) {
-							return Some(get_changed_prop_dict(prop, old_value, new_value));
-						}
-					},
-					(VariantValue::Variant(old_variant), VariantValue::Variant(new_variant)) => {
-						if old_variant != new_variant {
-							return Some(get_changed_prop_dict(prop, old_value, new_value));
-						}
-					}
-					_ => {
-						return Some(get_changed_prop_dict(prop, old_value, new_value));
-					}
-				}
-				None
-			};
->>>>>>> 2c51581b
+            let fn_get_class_name = |type_or_instance: TypeOrInstance,
+                                     scene: &Option<GodotScene>,
+                                     content_key: &str| {
+                match type_or_instance {
+                    TypeOrInstance::Type(type_name) => type_name,
+                    TypeOrInstance::Instance(instance_id) => {
+                        if let Some(scene) = scene {
+                            if let Some(ext_resource) = scene.ext_resources.get(&instance_id) {
+                                if let Some(content) = current_deps.get(&ext_resource.path) {
+                                    if let Some(old_content) = content.get(content_key) {
+                                        return self.get_class_name(old_content.to::<String>());
+                                    }
+                                }
+                            }
+                        }
+                        String::new()
+                    }
+                }
+            };
+            let fn_get_ext_resource_path = |ext_resource_id: String, scene: &Option<GodotScene>| {
+                if let Some(scene) = &scene {
+                    if let Some(ext_resource) = scene.ext_resources.get(&ext_resource_id) {
+                        return Some(ext_resource.path.clone());
+                    }
+                }
+                None
+            };
+
+            let fn_get_prop_value =
+                |prop_value: VariantValue, scene: &Option<GodotScene>, _is_old: bool| -> Variant {
+                    let mut path: Option<String> = None;
+                    match prop_value {
+                        VariantValue::Variant(variant) => {
+                            return variant;
+                        }
+                        VariantValue::ResourcePath(resource_path) => {
+                            path = Some(resource_path);
+                        }
+                        VariantValue::SubResourceID(sub_resource_id) => {
+                            return format!("<SubResource {} changed>", sub_resource_id)
+                                .to_variant();
+                        }
+                        VariantValue::ExtResourceID(ext_resource_id) => {
+                            path = fn_get_ext_resource_path(ext_resource_id, scene);
+                        }
+                    }
+                    if let Some(path) = path {
+                        // get old_resource or new_resource
+                        let diff = current_deps.get(&path);
+                        if let Some(diff) = diff {
+                            let resource = if _is_old {
+                                diff.get("old_resource")
+                            } else {
+                                diff.get("new_resource")
+                            };
+                            if let Some(resource) = resource {
+                                return resource;
+                            }
+                        }
+                    }
+                    return format!("<ExtResource not found>").to_variant();
+                };
+            let mut get_changed_prop_dict =
+                |prop: String, old_value: VariantValue, new_value: VariantValue| {
+                    return dict! {
+                        "name": prop.clone(),
+                        "change_type": "modified",
+                        "old_value": fn_get_prop_value(old_value, &old_scene, true),
+                        "new_value": fn_get_prop_value(new_value, &new_scene, false)
+                    };
+                };
+            let mut detect_changed_prop =
+                |prop: String,
+                 class_name: String,
+                 old_prop: Option<String>,
+                 new_prop: Option<String>| {
+                    let sn_1 = StringName::from(&class_name);
+                    let sn_2: StringName = StringName::from(&prop);
+                    let default_value = ClassDb::singleton()
+                        .class_get_property_default_value(&sn_1, &sn_2)
+                        .to_string();
+                    let old_prop = old_prop.unwrap_or(default_value.clone());
+                    let new_prop = new_prop.unwrap_or(default_value.clone());
+                    let old_value = self.get_varstr_value(old_prop.clone());
+                    let new_value: VariantValue = self.get_varstr_value(new_prop.clone());
+                    match (&old_value, &new_value) {
+                        (
+                            VariantValue::SubResourceID(sub_resource_id),
+                            VariantValue::SubResourceID(new_sub_resource_id),
+                        ) => {
+                            if changed_sub_resources.contains(sub_resource_id)
+                                || changed_sub_resources.contains(new_sub_resource_id)
+                            {
+                                return Some(get_changed_prop_dict(prop, old_value, new_value));
+                            }
+                        }
+                        (
+                            VariantValue::ExtResourceID(ext_resource_id),
+                            VariantValue::ExtResourceID(new_ext_resource_id),
+                        ) => {
+                            if changed_ext_resources.contains(ext_resource_id)
+                                || changed_ext_resources.contains(new_ext_resource_id)
+                                || added_ext_resources.contains(ext_resource_id)
+                                || added_ext_resources.contains(new_ext_resource_id)
+                                || deleted_ext_resources.contains(ext_resource_id)
+                                || deleted_ext_resources.contains(new_ext_resource_id)
+                            {
+                                return Some(get_changed_prop_dict(prop, old_value, new_value));
+                            } else if (ext_resource_id != new_ext_resource_id) {
+                                return Some(get_changed_prop_dict(prop, old_value, new_value));
+                            }
+                        }
+                        (
+                            VariantValue::ResourcePath(resource_path),
+                            VariantValue::ResourcePath(new_resource_path),
+                        ) => {
+                            if changed_ext_resource_paths.contains(resource_path)
+                                || changed_ext_resource_paths.contains(new_resource_path)
+                            {
+                                return Some(get_changed_prop_dict(prop, old_value, new_value));
+                            } else if (resource_path != new_resource_path) {
+                                return Some(get_changed_prop_dict(prop, old_value, new_value));
+                            }
+                        }
+                        (
+                            VariantValue::Variant(old_variant),
+                            VariantValue::Variant(new_variant),
+                        ) => {
+                            if old_variant != new_variant {
+                                return Some(get_changed_prop_dict(prop, old_value, new_value));
+                            }
+                        }
+                        _ => {
+                            return Some(get_changed_prop_dict(prop, old_value, new_value));
+                        }
+                    }
+                    None
+                };
 
             // Handle changed nodes
             for node_id in changed_node_ids {
-				let mut changed_props:Dictionary = Dictionary::new();
+                let mut changed_props: Dictionary = Dictionary::new();
                 if !added_node_ids.contains(&node_id) && !deleted_node_ids.contains(&node_id) {
                     let mut node_info = Dictionary::new();
                     node_info.insert("change_type", "modified");
@@ -1622,86 +1607,9 @@
                             node_info.insert("new_content", content);
                         }
                     }
-<<<<<<< HEAD
                     // old_type and new_type
-                    let fn_get_class_name =
-                        |type_or_instance: TypeOrInstance,
-                         scene: &Option<GodotScene>,
-                         content_key: &str| {
-                            match type_or_instance {
-                                TypeOrInstance::Type(type_name) => type_name,
-                                TypeOrInstance::Instance(instance_id) => {
-                                    if let Some(scene) = scene {
-                                        if let Some(ext_resource) =
-                                            scene.ext_resources.get(&instance_id)
-                                        {
-                                            if let Some(content) =
-                                                current_deps.get(&ext_resource.path)
-                                            {
-                                                if let Some(old_content) = content.get(content_key)
-                                                {
-                                                    return self.get_class_name(
-                                                        old_content.to::<String>(),
-                                                    );
-                                                }
-                                            }
-                                        }
-                                    }
-                                    String::new()
-                                }
-                            }
-                        };
                     let old_class_name = fn_get_class_name(old_type, &old_scene, "old_content");
                     let new_class_name = fn_get_class_name(new_type, &new_scene, "new_content");
-                    let fn_get_ext_resource_path =
-                        |ext_resource_id: String, scene: &Option<GodotScene>| {
-                            if let Some(scene) = &scene {
-                                if let Some(ext_resource) =
-                                    scene.ext_resources.get(&ext_resource_id)
-                                {
-                                    return Some(ext_resource.path.clone());
-                                }
-                            }
-                            None
-                        };
-
-                    let fn_get_prop_value = |prop_value: VariantValue,
-                                             scene: &Option<GodotScene>,
-                                             _is_old: bool|
-                     -> Variant {
-                        let mut path: Option<String> = None;
-                        match prop_value {
-                            VariantValue::Variant(variant) => {
-                                return variant;
-                            }
-                            VariantValue::ResourcePath(resource_path) => {
-                                path = Some(resource_path);
-                            }
-                            VariantValue::SubResourceID(sub_resource_id) => {
-                                return format!("<SubResource {} changed>", sub_resource_id)
-                                    .to_variant();
-                            }
-                            VariantValue::ExtResourceID(ext_resource_id) => {
-                                path = fn_get_ext_resource_path(ext_resource_id, scene);
-                            }
-                        }
-                        if let Some(path) = path {
-                            // get old_resource or new_resource
-                            let diff = current_deps.get(&path);
-                            if let Some(diff) = diff {
-                                let resource = if _is_old {
-                                    diff.get("old_resource")
-                                } else {
-                                    diff.get("new_resource")
-                                };
-                                if let Some(resource) = resource {
-                                    return resource;
-                                }
-                            }
-                        }
-                        return format!("<ExtResource not found>").to_variant();
-                    };
-                    let mut changed_props: Dictionary = Dictionary::new();
 
                     if old_class_name != new_class_name {
                         node_info.insert("change_type", "type_changed");
@@ -1714,73 +1622,23 @@
                             props.insert(key.to_string());
                         }
                         for prop in props {
-                            let sn_1 = StringName::from(&new_class_name);
-                            let sn_2: StringName = StringName::from(&prop);
-                            let default_value =
-                                ClassDb::singleton().class_get_property_default_value(&sn_1, &sn_2);
-                            let old_prop = old_props
-                                .get(prop.as_str())
-                                .unwrap_or(default_value.clone())
-                                .to_string();
-                            let new_prop = new_props
-                                .get(prop.as_str())
-                                .unwrap_or(default_value.clone())
-                                .to_string();
-                            let mut fn_insert_changed_prop =
-                                |prop: String, old_value: VariantValue, new_value: VariantValue| {
-                                    let _ = changed_props.insert(prop.clone(), dict!{
-									"name": prop.clone(),
-									"change_type": "modified",
-									"old_value": fn_get_prop_value(old_value, &old_scene, true),
-									"new_value": fn_get_prop_value(new_value, &new_scene, false)
-								});
-                                };
-                            let old_value = self.get_varstr_value(old_prop.clone());
-                            let new_value = self.get_varstr_value(new_prop.clone());
-                            match (&old_value, &new_value) {
-                                (
-                                    VariantValue::SubResourceID(sub_resource_id),
-                                    VariantValue::SubResourceID(new_sub_resource_id),
-                                ) => {
-                                    if changed_sub_resources.contains(sub_resource_id)
-                                        || changed_sub_resources.contains(new_sub_resource_id)
-                                    {
-                                        fn_insert_changed_prop(prop, old_value, new_value);
-                                    }
-                                }
-                                (
-                                    VariantValue::ExtResourceID(ext_resource_id),
-                                    VariantValue::ExtResourceID(new_ext_resource_id),
-                                ) => {
-                                    if changed_ext_resources.contains(ext_resource_id)
-                                        || changed_ext_resources.contains(new_ext_resource_id)
-                                        || added_ext_resources.contains(ext_resource_id)
-                                        || added_ext_resources.contains(new_ext_resource_id)
-                                        || deleted_ext_resources.contains(ext_resource_id)
-                                        || deleted_ext_resources.contains(new_ext_resource_id)
-                                    {
-                                        fn_insert_changed_prop(prop, old_value, new_value);
-                                    } else if (ext_resource_id != new_ext_resource_id) {
-                                        fn_insert_changed_prop(prop, old_value, new_value);
-                                    }
-                                }
-                                (
-                                    VariantValue::ResourcePath(resource_path),
-                                    VariantValue::ResourcePath(new_resource_path),
-                                ) => {
-                                    if changed_ext_resource_paths.contains(resource_path)
-                                        || changed_ext_resource_paths.contains(new_resource_path)
-                                    {
-                                        fn_insert_changed_prop(prop, old_value, new_value);
-                                    } else if (resource_path != new_resource_path) {
-                                        fn_insert_changed_prop(prop, old_value, new_value);
-                                    }
-                                }
-                                _ => {
-                                    if old_prop != new_prop {
-                                        fn_insert_changed_prop(prop, old_value, new_value);
-                                    }
-                                }
+                            let old_prop = if let Some(old_prop) = old_props.get(prop.as_str()) {
+                                Some(old_prop.to_string())
+                            } else {
+                                None
+                            };
+                            let new_prop = if let Some(new_prop) = new_props.get(prop.as_str()) {
+                                Some(new_prop.to_string())
+                            } else {
+                                None
+                            };
+                            if let Some(changed_prop) = detect_changed_prop(
+                                prop.clone(),
+                                new_class_name.clone(),
+                                old_prop,
+                                new_prop,
+                            ) {
+                                let _ = changed_props.insert(prop.clone(), changed_prop);
                             }
                         }
                         if changed_props.len() > 0 {
@@ -1790,39 +1648,6 @@
                     }
                 }
             }
-            // dsgasdg
-=======
-					// old_type and new_type 
-					let old_class_name = fn_get_class_name(old_type, &old_scene, "old_content");
-					let new_class_name = fn_get_class_name(new_type, &new_scene, "new_content");
-
-
-					if old_class_name != new_class_name {
-						node_info.insert("change_type", "type_changed");
-					} else {
-						let mut props:HashSet<String> = HashSet::new();
-						for (key, _) in old_props.iter_shared() {
-							props.insert(key.to_string());
-						}
-						for (key, _) in new_props.iter_shared() {
-							props.insert(key.to_string());
-						}
-						for prop in props {
-							let old_prop = if let Some(old_prop) = old_props.get(prop.as_str()) {Some(old_prop.to_string())} else {None};
-							let new_prop = if let Some(new_prop) = new_props.get(prop.as_str()) {Some(new_prop.to_string())} else {None};
-							if let Some(changed_prop) = detect_changed_prop(prop.clone(), new_class_name.clone(), old_prop, new_prop) {
-								let _ = changed_props.insert(prop.clone(), changed_prop);
-							}
-						}
-						if changed_props.len() > 0 {
-							node_info.insert("changed_props", changed_props);
-						}
-						changed_nodes.push(&node_info.to_variant());
-					}
-				}
-			}
-// dsgasdg
->>>>>>> 2c51581b
             // Handle added nodes
             for node_id in added_node_ids {
                 let mut node_info = Dictionary::new();
